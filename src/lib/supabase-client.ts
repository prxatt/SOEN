import { createClient, SupabaseClient } from '@supabase/supabase-js'

<<<<<<< HEAD
// Supabase configuration
// NOTE: In development, if env vars are missing we fall back to a safe mock client
const supabaseUrl = import.meta.env.VITE_SUPABASE_URL
const supabaseAnonKey = import.meta.env.VITE_SUPABASE_ANON_KEY

// Helper to build a safe mock client that won't crash the UI
const createMockSupabaseClient = () => ({
  auth: {
    signUp: () => Promise.resolve({ data: null, error: { message: 'Supabase not initialized' } }),
    signInWithPassword: () => Promise.resolve({ data: null, error: { message: 'Supabase not initialized' } }),
    signOut: () => Promise.resolve({ error: null }),
    getUser: () => Promise.resolve({ data: { user: null } }),
    getSession: () => Promise.resolve({ data: { session: null } }),
    resetPasswordForEmail: () => Promise.resolve({ error: null })
  },
  from: () => ({
    select: () => ({ eq: () => ({ single: () => Promise.resolve({ data: null, error: { message: 'Supabase not initialized' } }) }) }),
    insert: () => ({ select: () => Promise.resolve({ data: null, error: { message: 'Supabase not initialized' } }) }),
    update: () => ({ eq: () => ({ select: () => Promise.resolve({ data: null, error: { message: 'Supabase not initialized' } }) }) })
  }),
  channel: () => ({
    on: () => ({ subscribe: () => ({}) })
  })
});

// Create Supabase client with environment-aware fallbacks
let supabase: any = null;

if (!supabaseUrl || !supabaseAnonKey) {
  if (import.meta.env.DEV) {
    console.warn(
      '[Supabase] VITE_SUPABASE_URL / VITE_SUPABASE_ANON_KEY are not set. ' +
      'Using a mock Supabase client in development. Auth and DB calls will be no-ops.'
    );
    supabase = createMockSupabaseClient();
  } else {
    throw new Error(
      'Supabase environment variables are required but not set. ' +
      'Please configure VITE_SUPABASE_URL and VITE_SUPABASE_ANON_KEY in your production environment.'
    );
  }
} else {
  try {
    supabase = createClient(supabaseUrl, supabaseAnonKey, {
      auth: {
        autoRefreshToken: true,
        persistSession: true,
        detectSessionInUrl: true
      }
    });
    console.log('✅ Supabase client initialized successfully');
  } catch (error) {
    console.error('❌ Failed to initialize Supabase client:', error);
    // Fallback to mock client even if real initialization fails
    supabase = createMockSupabaseClient();
  }
=======
// Supabase configuration - Use safe fallback if not provided
const supabaseUrl = import.meta.env.VITE_SUPABASE_URL
const supabaseAnonKey = import.meta.env.VITE_SUPABASE_ANON_KEY

export const isSupabaseConfigured = Boolean(supabaseUrl && supabaseAnonKey)

// Create Supabase client with error handling
let supabase: SupabaseClient | null = null;

if (isSupabaseConfigured) {
  try {
    supabase = createClient(supabaseUrl as string, supabaseAnonKey as string, {
      auth: {
        autoRefreshToken: true,
        persistSession: true,
        detectSessionInUrl: true
      }
    });
    console.log('✅ Supabase client initialized successfully');
  } catch (error) {
    console.error('❌ Failed to initialize Supabase client:', error);
  }
}

if (!supabase) {
  console.warn('⚠️ Supabase is not configured. Set VITE_SUPABASE_URL and VITE_SUPABASE_ANON_KEY to enable backend features. Running in degraded mode.');

  const resolve = () => ({ data: null, error: { message: 'Supabase not configured' } });

  const makeChain = () => {
    const chain: any = {
      eq: () => chain,
      gte: () => chain,
      order: () => chain,
      select: () => Promise.resolve(resolve()),
      single: () => Promise.resolve(resolve()),
      then: (onfulfilled: any, onrejected?: any) => Promise.resolve(resolve()).then(onfulfilled, onrejected),
    };
    return chain;
  };

  const mock = {
    auth: {
      signUp: () => Promise.resolve({ data: null, error: { message: 'Supabase not configured' } }),
      signInWithPassword: () => Promise.resolve({ data: null, error: { message: 'Supabase not configured' } }),
      signOut: () => Promise.resolve({ error: null }),
      getUser: () => Promise.resolve({ data: { user: null } }),
      getSession: () => Promise.resolve({ data: { session: null } }),
      resetPasswordForEmail: () => Promise.resolve({ error: null })
    },
    from: () => ({
      select: () => makeChain(),
      insert: () => ({ select: () => Promise.resolve(resolve()) }),
      update: () => ({ eq: () => ({ select: () => Promise.resolve(resolve()) }) }),
      upsert: () => ({ select: () => Promise.resolve(resolve()) }),
      delete: () => ({ eq: () => ({ select: () => Promise.resolve(resolve()) }) }),
    }),
    channel: () => ({
      on: () => ({
        subscribe: () => ({ unsubscribe: () => {} })
      })
    })
  } as unknown as SupabaseClient;

  // Create a mock client to avoid crashing the UI when env vars are missing
  supabase = mock;
>>>>>>> 2de346f0
}

export { supabase }

// Auth helper functions
export const auth = {
  async signUp(email: string, password: string, fullName: string) {
    const { data, error } = await supabase!.auth.signUp({
      email,
      password,
      options: {
        data: {
          full_name: fullName,
        }
      }
    })
    return { data, error }
  },

  async signIn(email: string, password: string) {
    const { data, error } = await supabase!.auth.signInWithPassword({
      email,
      password,
    })
    return { data, error }
  },

  async signOut() {
    const { error } = await supabase!.auth.signOut()
    return { error }
  },

  async getCurrentUser() {
    const { data: { user } } = await supabase!.auth.getUser()
    return user
  },

  async getSession() {
    const { data: { session } } = await supabase!.auth.getSession()
    return session
  },

  async resetPassword(email: string) {
    const { error } = await supabase!.auth.resetPasswordForEmail(email)
    return { error }
  }
}

// Database helper functions
export const db = {
  // Profiles (Enhanced)
  async getProfile(userId: string) {
    const { data, error } = await (supabase as SupabaseClient)
      .from('profiles')
      .select('*')
      .eq('user_id', userId)
      .single()
    return { data, error }
  },

  async updateProfile(userId: string, updates: any) {
    const { data, error } = await (supabase as SupabaseClient)
      .from('profiles')
      .update(updates)
      .eq('user_id', userId)
      .select()
    return { data, error }
  },

  async updateMiraPersonality(userId: string, personality: string, voice: string) {
    const { data, error } = await (supabase as SupabaseClient)
      .from('profiles')
      .update({
        mira_personality_mode: personality,
        mira_voice_preference: voice,
        updated_at: new Date().toISOString()
      })
      .eq('user_id', userId)
      .select()
    return { data, error }
  },

  async updateUserPreferences(userId: string, preferences: any) {
    const { data, error } = await (supabase as SupabaseClient)
      .from('profiles')
      .update({
        preferences: preferences,
        updated_at: new Date().toISOString()
      })
      .eq('user_id', userId)
      .select()
    return { data, error }
  },

  // Notebooks
  async getNotebooks(userId: string) {
    const { data, error } = await (supabase as SupabaseClient)
      .from('notebooks')
      .select('*')
      .eq('user_id', userId)
      .order('created_at', { ascending: false })
    return { data, error }
  },

  async createNotebook(userId: string, notebook: any) {
    const { data, error } = await (supabase as SupabaseClient)
      .from('notebooks')
      .insert({ ...notebook, user_id: userId })
      .select()
    return { data, error }
  },

  // Notes
  async getNotes(notebookId: string) {
    const { data, error } = await (supabase as SupabaseClient)
      .from('notes')
      .select('*')
      .eq('notebook_id', notebookId)
      .order('created_at', { ascending: false })
    return { data, error }
  },

  async createNote(note: any) {
    const { data, error } = await (supabase as SupabaseClient)
      .from('notes')
      .insert(note)
      .select()
    return { data, error }
  },

  // Tasks
  async getTasks(userId: string) {
    const { data, error } = await (supabase as SupabaseClient)
      .from('tasks')
      .select('*')
      .eq('user_id', userId)
      .order('created_at', { ascending: false })
    return { data, error }
  },

  async createTask(userId: string, task: any) {
    const { data, error } = await (supabase as SupabaseClient)
      .from('tasks')
      .insert({ ...task, user_id: userId })
      .select()
    return { data, error }
  },

  // Projects
  async getProjects(userId: string) {
    const { data, error } = await (supabase as SupabaseClient)
      .from('projects')
      .select('*')
      .eq('user_id', userId)
      .order('created_at', { ascending: false })
    return { data, error }
  },

  async createProject(userId: string, project: any) {
    const { data, error } = await (supabase as SupabaseClient)
      .from('projects')
      .insert({ ...project, user_id: userId })
      .select()
    return { data, error }
  },

  // Goals
  async getGoals(userId: string) {
    const { data, error } = await (supabase as SupabaseClient)
      .from('goals')
      .select('*')
      .eq('user_id', userId)
      .order('created_at', { ascending: false })
    return { data, error }
  },

  async createGoal(userId: string, goal: any) {
    const { data, error } = await (supabase as SupabaseClient)
      .from('goals')
      .insert({ ...goal, user_id: userId })
      .select()
    return { data, error }
  },

  // Mira AI Chat System (Client-side version - no encryption)
  async getMiraConversations(userId: string) {
    const { data, error } = await (supabase as SupabaseClient)
      .from('mira_conversations')
      .select('*')
      .eq('user_id', userId)
      .order('last_message_at', { ascending: false })
    return { data, error }
  },

  async createMiraConversation(userId: string, title: string = 'New Chat') {
    const { data, error } = await (supabase as SupabaseClient)
      .from('mira_conversations')
      .insert({ user_id: userId, title })
      .select()
    return { data, error }
  },

  async getMiraMessages(conversationId: string) {
    try {
      const response = await fetch(`/api/mira/message?conversation_id=${encodeURIComponent(conversationId)}`, {
        method: 'GET',
        headers: { 'Content-Type': 'application/json' }
      });
      if (!response.ok) {
        throw new Error('Failed to fetch decrypted messages');
      }
      const result = await response.json();
      return { data: result.data, error: null };
    } catch (e) {
      console.error('Failed to fetch Mira messages:', e);
      return { data: null, error: { message: 'Failed to fetch messages' } };
    }
  },

  async createMiraMessage(conversationId: string, role: 'user' | 'mira', content: string, metadata: any = {}) {
    // Send to server-side API for encryption
    try {
      const response = await fetch('/api/mira/message', {
        method: 'POST',
        headers: {
          'Content-Type': 'application/json',
        },
        body: JSON.stringify({
          conversation_id: conversationId,
          role,
          content,
          ...metadata
        })
      });

      if (!response.ok) {
        throw new Error('Failed to create encrypted message');
      }

      const result = await response.json();
      return result;
    } catch (error) {
      console.error('Failed to create message:', error);
      return { 
        data: null, 
        error: { 
          message: 'Failed to create message',
          details: error instanceof Error ? error.message : 'Unknown error'
        } 
      };
    }
  },

  async deleteMiraConversation(conversationId: string) {
    const { data, error } = await (supabase as SupabaseClient)
      .from('mira_conversations')
      .delete()
      .eq('id', conversationId)
      .select()
    return { data, error }
  },

  // AI Usage Tracking
  async logAIUsage(userId: string, usage: {
    model_used: string;
    operation_type: string;
    feature_used?: string;
    tokens_input?: number;
    tokens_output?: number;
    cost_cents?: number;
    latency_ms?: number;
    cache_hit?: boolean;
    fallback_used?: boolean;
  }) {
    const { data, error } = await (supabase as SupabaseClient)
      .from('ai_usage_logs')
      .insert({
        user_id: userId,
        ...usage
      })
      .select()
    return { data, error }
  },

  async getAIUsageStats(userId: string, days: number = 30) {
    const { data, error } = await (supabase as SupabaseClient)
      .from('ai_usage_logs')
      .select('*')
      .eq('user_id', userId)
      .gte('created_at', new Date(Date.now() - days * 24 * 60 * 60 * 1000).toISOString())
      .order('created_at', { ascending: false })
    return { data, error }
  },

  async getDailyAIUsageSummary(userId: string, date: string) {
    const { data, error } = await (supabase as SupabaseClient)
      .from('daily_ai_usage_summary')
      .select('*')
      .eq('user_id', userId)
      .eq('date', date)
      .single()
    return { data, error }
  },

  // Strategic Briefings
  async getStrategicBriefing(userId: string, date: string) {
    const { data, error } = await (supabase as SupabaseClient)
      .from('strategic_briefings')
      .select('*')
      .eq('user_id', userId)
      .eq('date', date)
      .single()
    return { data, error }
  },

  async createStrategicBriefing(userId: string, date: string, content: any, metadata: any = {}) {
    const { data, error } = await (supabase as SupabaseClient)
      .from('strategic_briefings')
      .insert({
        user_id: userId,
        date,
        content,
        ...metadata
      })
      .select()
    return { data, error }
  },

  // Health Data
  async getHealthData(userId: string, date: string) {
    const { data, error } = await (supabase as SupabaseClient)
      .from('health_data')
      .select('*')
      .eq('user_id', userId)
      .eq('date', date)
      .single()
    return { data, error }
  },

  async updateHealthData(userId: string, date: string, healthData: any) {
    const { data, error } = await (supabase as SupabaseClient)
      .from('health_data')
      .upsert({
        user_id: userId,
        date,
        ...healthData
      })
      .select()
    return { data, error }
  },

  // Notifications
  async getNotifications(userId: string, unreadOnly: boolean = false) {
    let query = (supabase as SupabaseClient)
      .from('notifications')
      .select('*')
      .eq('user_id', userId)
      .order('created_at', { ascending: false })

    if (unreadOnly) {
      // @ts-expect-error mock supports eq chaining
      query = query.eq('is_read', false)
    }

    const { data, error } = await query
    return { data, error }
  },

  async createNotification(userId: string, notification: {
    title: string;
    message: string;
    type?: 'info' | 'success' | 'warning' | 'error' | 'ai_insight';
    action_label?: string;
    action_data?: any;
  }) {
    const { data, error } = await (supabase as SupabaseClient)
      .from('notifications')
      .insert({
        user_id: userId,
        ...notification
      })
      .select()
    return { data, error }
  },

  async markNotificationRead(notificationId: string) {
    const { data, error } = await (supabase as SupabaseClient)
      .from('notifications')
      .update({ is_read: true })
      .eq('id', notificationId)
      .select()
    return { data, error }
  }
}

// Real-time subscriptions
export const realtime = {
  subscribeToNotes(notebookId: string, callback: (payload: any) => void) {
    return (supabase as SupabaseClient)
      .channel(`notes:${notebookId}`)
      .on('postgres_changes', 
        { event: '*', schema: 'public', table: 'notes', filter: `notebook_id=eq.${notebookId}` },
        callback
      )
      .subscribe()
  },

  subscribeToTasks(userId: string, callback: (payload: any) => void) {
    return (supabase as SupabaseClient)
      .channel(`tasks:${userId}`)
      .on('postgres_changes', 
        { event: '*', schema: 'public', table: 'tasks', filter: `user_id=eq.${userId}` },
        callback
      )
      .subscribe()
  }
}

// Utility functions
export const utils = {
  // Check if user is authenticated
  async isAuthenticated() {
    const session = await auth.getSession()
    return !!session
  },

  // Get current user ID
  async getCurrentUserId() {
    const user = await auth.getCurrentUser()
    return user?.id
  },

  // Initialize user profile if it doesn't exist
  async initializeUserProfile(userId: string, userData: any) {
    const { data: existingProfile } = await db.getProfile(userId)
    
    if (!existingProfile) {
      const { error } = await (supabase as SupabaseClient)
        .from('profiles')
        .insert({
          user_id: userId,
          full_name: userData.full_name || 'User',
          email: userData.email,
          avatar_url: userData.avatar_url,
          created_at: new Date().toISOString(),
          updated_at: new Date().toISOString()
        })
      
      if (error) {
        console.error('Failed to create user profile:', error)
      }
    }
  }
}

export default supabase<|MERGE_RESOLUTION|>--- conflicted
+++ resolved
@@ -1,63 +1,5 @@
 import { createClient, SupabaseClient } from '@supabase/supabase-js'
 
-<<<<<<< HEAD
-// Supabase configuration
-// NOTE: In development, if env vars are missing we fall back to a safe mock client
-const supabaseUrl = import.meta.env.VITE_SUPABASE_URL
-const supabaseAnonKey = import.meta.env.VITE_SUPABASE_ANON_KEY
-
-// Helper to build a safe mock client that won't crash the UI
-const createMockSupabaseClient = () => ({
-  auth: {
-    signUp: () => Promise.resolve({ data: null, error: { message: 'Supabase not initialized' } }),
-    signInWithPassword: () => Promise.resolve({ data: null, error: { message: 'Supabase not initialized' } }),
-    signOut: () => Promise.resolve({ error: null }),
-    getUser: () => Promise.resolve({ data: { user: null } }),
-    getSession: () => Promise.resolve({ data: { session: null } }),
-    resetPasswordForEmail: () => Promise.resolve({ error: null })
-  },
-  from: () => ({
-    select: () => ({ eq: () => ({ single: () => Promise.resolve({ data: null, error: { message: 'Supabase not initialized' } }) }) }),
-    insert: () => ({ select: () => Promise.resolve({ data: null, error: { message: 'Supabase not initialized' } }) }),
-    update: () => ({ eq: () => ({ select: () => Promise.resolve({ data: null, error: { message: 'Supabase not initialized' } }) }) })
-  }),
-  channel: () => ({
-    on: () => ({ subscribe: () => ({}) })
-  })
-});
-
-// Create Supabase client with environment-aware fallbacks
-let supabase: any = null;
-
-if (!supabaseUrl || !supabaseAnonKey) {
-  if (import.meta.env.DEV) {
-    console.warn(
-      '[Supabase] VITE_SUPABASE_URL / VITE_SUPABASE_ANON_KEY are not set. ' +
-      'Using a mock Supabase client in development. Auth and DB calls will be no-ops.'
-    );
-    supabase = createMockSupabaseClient();
-  } else {
-    throw new Error(
-      'Supabase environment variables are required but not set. ' +
-      'Please configure VITE_SUPABASE_URL and VITE_SUPABASE_ANON_KEY in your production environment.'
-    );
-  }
-} else {
-  try {
-    supabase = createClient(supabaseUrl, supabaseAnonKey, {
-      auth: {
-        autoRefreshToken: true,
-        persistSession: true,
-        detectSessionInUrl: true
-      }
-    });
-    console.log('✅ Supabase client initialized successfully');
-  } catch (error) {
-    console.error('❌ Failed to initialize Supabase client:', error);
-    // Fallback to mock client even if real initialization fails
-    supabase = createMockSupabaseClient();
-  }
-=======
 // Supabase configuration - Use safe fallback if not provided
 const supabaseUrl = import.meta.env.VITE_SUPABASE_URL
 const supabaseAnonKey = import.meta.env.VITE_SUPABASE_ANON_KEY
@@ -79,11 +21,20 @@
     console.log('✅ Supabase client initialized successfully');
   } catch (error) {
     console.error('❌ Failed to initialize Supabase client:', error);
+    // Fallback to mock client even if real initialization fails
+    supabase = null;
   }
 }
 
 if (!supabase) {
-  console.warn('⚠️ Supabase is not configured. Set VITE_SUPABASE_URL and VITE_SUPABASE_ANON_KEY to enable backend features. Running in degraded mode.');
+  if (import.meta.env.DEV) {
+    console.warn(
+      '[Supabase] VITE_SUPABASE_URL / VITE_SUPABASE_ANON_KEY are not set. ' +
+      'Using a mock Supabase client in development. Auth and DB calls will be no-ops.'
+    );
+  } else {
+    console.warn('⚠️ Supabase is not configured. Set VITE_SUPABASE_URL and VITE_SUPABASE_ANON_KEY to enable backend features. Running in degraded mode.');
+  }
 
   const resolve = () => ({ data: null, error: { message: 'Supabase not configured' } });
 
@@ -124,7 +75,6 @@
 
   // Create a mock client to avoid crashing the UI when env vars are missing
   supabase = mock;
->>>>>>> 2de346f0
 }
 
 export { supabase }
